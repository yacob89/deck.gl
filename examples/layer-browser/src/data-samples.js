--- conflicted
+++ resolved
@@ -93,9 +93,6 @@
   }
 ];
 
-<<<<<<< HEAD
-export const polygons = choropleths.features.map(choropleth => choropleth.geometry.coordinates);
-=======
 export const polygons = choropleths.features.map(choropleth =>
   choropleth.geometry.coordinates
 );
@@ -112,7 +109,6 @@
     )
   )
 );
->>>>>>> 22933041
 
 function getRandomArbitrary(min, max) {
   return Math.random() * (max - min) + min;
